# Copyright: (c) 2018, Frederic Bor <frederic.bor@wanadoo.fr>
# GNU General Public License v3.0+ (see COPYING or https://www.gnu.org/licenses/gpl-3.0.txt)

from __future__ import (absolute_import, division, print_function)
__metaclass__ = type

import pytest
import sys

if sys.version_info < (2, 7):
    pytestmark = pytest.mark.skip("pfSense Ansible modules require Python >= 2.7")

from ansible_collections.pfsensible.core.plugins.modules import pfsense_route
from .pfsense_module import TestPFSenseModule
from ansible_collections.community.internal_test_tools.tests.unit.compat.mock import patch


class TestPFSenseRouteModule(TestPFSenseModule):

    module = pfsense_route

    def __init__(self, *args, **kwargs):
        super(TestPFSenseRouteModule, self).__init__(*args, **kwargs)
        self.config_file = 'pfsense_route_config.xml'

    def setUp(self):
        """ mocking up """

        super(TestPFSenseRouteModule, self).setUp()

        self.mock_run_command = patch('ansible.module_utils.basic.AnsibleModule.run_command')
        self.run_command = self.mock_run_command.start()
        self.run_command.return_value = (0, '', '')

    def tearDown(self):
        """ mocking down """
        super(TestPFSenseRouteModule, self).tearDown()

        self.run_command.stop()

<<<<<<< HEAD
=======
    @staticmethod
    def get_args_fields():
        """ return params fields """
        fields = ['descr', 'network', 'disabled', 'gateway']
        return fields

>>>>>>> 294483a0
    def check_target_elt(self, params, target_elt):
        """ test the xml definition """

        self.check_param_equal_or_not_find(params, target_elt, 'disabled')
        self.check_param_equal(params, target_elt, 'gateway')
        self.check_param_equal(params, target_elt, 'network')

    def get_target_elt(self, obj, absent=False):
        """ get the generated xml definition """
        root_elt = self.assert_find_xml_elt(self.xml_result, 'staticroutes')

        for item in root_elt:
            name_elt = item.find('descr')
            if name_elt is not None and name_elt.text == obj['descr']:
                return item

        return None

    ##############
    # tests
    #
    def test_route_create(self):
        """ test """
        obj = dict(descr='test_route', network='1.2.3.4/24', gateway='GW_LAN')
        command = "create route 'test_route', network='1.2.3.4/24', gateway='GW_LAN'"
        self.do_module_test(obj, command=command)

    def test_route_create_invalid_gw(self):
        """ test """
        obj = dict(descr='test_route', network='1.2.3.4/24', gateway='GW_INVALID')
        msg = "The gateway GW_INVALID does not exist"
        self.do_module_test(obj, msg=msg, failed=True)

    def test_route_create_invalid_ip(self):
        """ test """
        obj = dict(descr='test_route', network='2001::1', gateway='GW_LAN')
        msg = 'The gateway "192.168.1.1" is a different Address Family than network "2001::1".'
        self.do_module_test(obj, msg=msg, failed=True)

    def test_route_create_invalid_ip2(self):
        """ test """
        obj = dict(descr='test_route', network='1.2.3.4', gateway='GW_LAN_V6')
        msg = 'The gateway "2002::1" is a different Address Family than network "1.2.3.4".'
        self.do_module_test(obj, msg=msg, failed=True)

    def test_route_create_invalid_alias(self):
        """ test """
        obj = dict(descr='test_route', network='invalid_alias', gateway='GW_LAN')
        msg = 'A valid IPv4 or IPv6 destination network or alias must be specified.'
        self.do_module_test(obj, msg=msg, failed=True)

    def test_route_update_noop(self):
        """ test """
        obj = dict(descr='GW_WAN route', network='10.3.0.0/16', gateway='GW_WAN')
        self.do_module_test(obj, changed=False)

    def test_route_update_network(self):
        """ test """
        obj = dict(descr='GW_WAN route', network='10.4.0.0/16', gateway='GW_WAN')
        command = "update route 'GW_WAN route' set network='10.4.0.0/16'"
        self.do_module_test(obj, command=command)

    def test_route_update_gateway(self):
        """ test """
        obj = dict(descr='GW_WAN route', network='10.3.0.0/16', gateway='GW_LAN')
        command = "update route 'GW_WAN route' set gateway='GW_LAN'"
        self.do_module_test(obj, command=command)

    def test_route_delete(self):
        """ test """
        obj = dict(descr='GW_WAN route')
        command = "delete route 'GW_WAN route'"
        self.do_module_test(obj, command=command, delete=True)

    def test_route_delete_alias(self):
        """ test """
        obj = dict(descr='GW_WAN alias')
        command = "delete route 'GW_WAN alias'"
        self.do_module_test(obj, command=command, delete=True)

    def test_route_create_dhcp(self):
        """ test """
        obj = dict(descr='test_route', network='1.2.3.4/24', gateway='VPN_DHCP')
        command = "create route 'test_route', network='1.2.3.4/24', gateway='VPN_DHCP'"
        self.do_module_test(obj, command=command)

    def test_route_create_dhcp6(self):
        """ test """
        obj = dict(descr='test_route', network='2001::/56', gateway='VPN_DHCP6')
        command = "create route 'test_route', network='2001::/56', gateway='VPN_DHCP6'"
        self.do_module_test(obj, command=command)<|MERGE_RESOLUTION|>--- conflicted
+++ resolved
@@ -38,15 +38,6 @@
 
         self.run_command.stop()
 
-<<<<<<< HEAD
-=======
-    @staticmethod
-    def get_args_fields():
-        """ return params fields """
-        fields = ['descr', 'network', 'disabled', 'gateway']
-        return fields
-
->>>>>>> 294483a0
     def check_target_elt(self, params, target_elt):
         """ test the xml definition """
 
