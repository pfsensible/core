#!/bin/bash -eux

mkdir -p {examples,misc,plugins,tests/unit}
git mv library/* plugins/modules/
rmdir library
git mv module_utils/network/pfsense plugins/module_utils
git rm -r module_utils
rm -rf module_utils
git mv {pfsense.yml,pfsense_setup.yml,roles} examples/
git mv lookup_plugins plugins/lookup/
git mv test/units/plugins tests/unit/
mkdir tests/unit/plugins/modules
git mv test/units/modules/network/pfsense/* tests/unit/plugins/modules/
git rm -r test
rm -r test

sed -i -e 's/pfsense_\([a-z]\)/pfsensible.core.pfsense_\1/g' -e s,opoplawski/ansible-pfsense,pfsensible/core, README.md
sed -i -e 's/\(pfsense_.*:\)/pfsensible.core.\1/g' $(find examples -name \*.yml)
sed -i -e s/ansible.modules.network.pfsense/ansible_collections.pfsensible.core.plugins.modules/ \
       -e s/ansible.plugins.lookup.pfsense/ansible_collections.pfsensible.core.plugins.lookup.pfsense/ \
       -e "s/lookup_loader.get('pfsense')/lookup_loader.get('pfsensible.core.pfsense')/" \
       -e s/ansible.module_utils.network.pfsense/ansible_collections.pfsensible.core.plugins.module_utils/ \
<<<<<<< HEAD
       -e s/ansible.module_utils.compat/ansible_collections.ansible.netcommon.plugins.module_utils.compat/ \
       -e s/units.compat.mock/ansible_collections.community.internal_test_tools.tests.unit.compat.mock/ \
       -e s/units.modules.utils/ansible_collections.community.internal_test_tools.tests.unit.plugins.modules.utils/ \
       -e '/version_added/s/"2.10"/0.1.0/' \
       $(find -name \*.py)
=======
       -e s/ansible.module_utils.compat.ipaddress/ansible_collections.pfsensible.core.plugins.module_utils.compat.ipaddress/ \
       -e 's/ansible.modules.network.pfsense import /ansible_collections.pfsensible.core import /' $(find tests -name \*.py)
>>>>>>> ac997a8e

rm -f pfsensible-core-*.tar.gz
ansible-galaxy collection build<|MERGE_RESOLUTION|>--- conflicted
+++ resolved
@@ -20,16 +20,12 @@
        -e s/ansible.plugins.lookup.pfsense/ansible_collections.pfsensible.core.plugins.lookup.pfsense/ \
        -e "s/lookup_loader.get('pfsense')/lookup_loader.get('pfsensible.core.pfsense')/" \
        -e s/ansible.module_utils.network.pfsense/ansible_collections.pfsensible.core.plugins.module_utils/ \
-<<<<<<< HEAD
        -e s/ansible.module_utils.compat/ansible_collections.ansible.netcommon.plugins.module_utils.compat/ \
        -e s/units.compat.mock/ansible_collections.community.internal_test_tools.tests.unit.compat.mock/ \
+       -e s/ansible.module_utils.compat.ipaddress/ansible_collections.pfsensible.core.plugins.module_utils.compat.ipaddress/ \
        -e s/units.modules.utils/ansible_collections.community.internal_test_tools.tests.unit.plugins.modules.utils/ \
        -e '/version_added/s/"2.10"/0.1.0/' \
        $(find -name \*.py)
-=======
-       -e s/ansible.module_utils.compat.ipaddress/ansible_collections.pfsensible.core.plugins.module_utils.compat.ipaddress/ \
-       -e 's/ansible.modules.network.pfsense import /ansible_collections.pfsensible.core import /' $(find tests -name \*.py)
->>>>>>> ac997a8e
 
 rm -f pfsensible-core-*.tar.gz
 ansible-galaxy collection build