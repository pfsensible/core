--- conflicted
+++ resolved
@@ -56,10 +56,6 @@
         parse_port,
     )
     from ansible_collections.pfsensible.core.plugins.module_utils.__impl.checks import check_name, check_ip_address, validate_string
-<<<<<<< HEAD
-    # pylint: enable=import-outside-toplevel
-=======
->>>>>>> dc198858
 
     def __init__(self, module, config='/cf/conf/config.xml'):
         self.module = module
